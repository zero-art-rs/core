--- conflicted
+++ resolved
@@ -38,10 +38,6 @@
     pub blinding_factor: G::ScalarField,
 }
 
-<<<<<<< HEAD
-#[derive(Debug, Clone, CanonicalSerialize, CanonicalDeserialize)]
-pub struct VerifierBranchNode<G: AffineRepr> {
-=======
 impl<G> Display for ProverNodeData<G>
 where
     G: AffineRepr,
@@ -81,7 +77,6 @@
 where
     G: AffineRepr,
 {
->>>>>>> 6ff55153
     pub public_key: G,
     pub co_public_key: Option<G>,
 }
