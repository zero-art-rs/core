--- conflicted
+++ resolved
@@ -27,13 +27,8 @@
     G: AffineRepr + CanonicalSerialize + CanonicalDeserialize,
     G::BaseField: PrimeField,
 {
-<<<<<<< HEAD
-    let user_agent1 = PrivateART::from_public_art(tree.clone(), secrets[0])?;
-    let user_agent2 = PrivateART::from_public_art(tree.clone(), secrets[1])?;
-=======
     let user_agent1 = PrivateART::from_public_art_and_secret(tree.clone(), secrets[0])?;
     let user_agent2 = PrivateART::from_public_art_and_secret(tree.clone(), secrets[1])?;
->>>>>>> 5f2b5187
 
     Ok((user_agent1, user_agent2))
 }
@@ -49,14 +44,10 @@
 {
     let mut agents = Vec::new();
     for i in 0..number_of_agents {
-<<<<<<< HEAD
-        agents.push(PrivateART::from_public_art(tree.clone(), secrets[i])?);
-=======
         agents.push(PrivateART::from_public_art_and_secret(
             tree.clone(),
             secrets[i],
         )?);
->>>>>>> 5f2b5187
     }
 
     Ok(agents)
@@ -167,12 +158,8 @@
             &i,
             |b, &i| {
                 b.iter(|| {
-<<<<<<< HEAD
-                    PrivateART::from_public_art(trees[i].clone(), trees_secrets[i][0]).unwrap()
-=======
                     PrivateART::from_public_art_and_secret(trees[i].clone(), trees_secrets[i][0])
                         .unwrap()
->>>>>>> 5f2b5187
                 })
             },
         );
@@ -182,11 +169,7 @@
         group.throughput(Throughput::Elements(TEST_SAMPLES[i] as u64));
 
         let mut public_art =
-<<<<<<< HEAD
-            PrivateART::from_public_art(trees[i].clone(), trees_secrets[i][0]).unwrap();
-=======
             PrivateART::from_public_art_and_secret(trees[i].clone(), trees_secrets[i][0]).unwrap();
->>>>>>> 5f2b5187
 
         /// Key update
         let secret = Fr::rand(&mut rng);
