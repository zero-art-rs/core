--- conflicted
+++ resolved
@@ -42,10 +42,7 @@
 postcard = { workspace = true, features = ["alloc"] }
 tracing-subscriber = { workspace = true }
 tracing = { workspace = true }
-<<<<<<< HEAD
-=======
 chrono = { workspace = true }
->>>>>>> 49f7a9e3
 
 [dev-dependencies]
 strum ={ workspace = true }
