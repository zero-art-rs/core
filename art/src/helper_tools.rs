--- conflicted
+++ resolved
@@ -1,11 +1,6 @@
 use crate::errors::ARTError;
 use crate::types::ProverArtefacts;
-<<<<<<< HEAD
 use ark_ec::{AffineRepr, CurveGroup};
-=======
-use ark_ec::AffineRepr;
-use ark_ec::CurveGroup;
->>>>>>> 5f2b5187
 use ark_ff::{BigInteger, PrimeField};
 use ark_serialize::{CanonicalDeserialize, CanonicalSerialize, Compress, Validate};
 use curve25519_dalek::Scalar;
@@ -62,15 +57,12 @@
     ))
 }
 
-<<<<<<< HEAD
 pub fn common_prefix_size<T: Eq>(a: &[T], b: &[T]) -> usize {
     a.iter().zip(b).take_while(|(x, y)| x == y).count()
 }
 
-=======
 /// Recompute artefacts using given `secret_key` as leaf secret key, and provided `co_path`
 /// public keys. `co_path` values are ordered from the leaves, to the root.
->>>>>>> 5f2b5187
 pub fn recompute_artefacts<G>(
     secret_key: G::ScalarField,
     co_path: &[G],
