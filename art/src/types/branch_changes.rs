--- conflicted
+++ resolved
@@ -13,13 +13,9 @@
     UpdateKey,
 }
 
-<<<<<<< HEAD
-#[derive(Debug, Clone, Deserialize, Serialize, Default)]
-=======
 /// Helper data type, which contains information about ART change. Can be used to apply this
 /// change to the different ART.
-#[derive(Debug, Clone, Deserialize, Serialize)]
->>>>>>> 49f7a9e3
+#[derive(Debug, Clone, Deserialize, Serialize, Default)]
 #[serde(bound = "")]
 pub struct BranchChanges<G>
 where
