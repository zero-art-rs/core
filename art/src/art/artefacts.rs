use crate::errors::ARTError;
use crate::helper_tools::{ark_de, ark_se};
use ark_ec::AffineRepr;
use ark_serialize::{CanonicalDeserialize, CanonicalSerialize};
use ark_std::UniformRand;
use ark_std::rand::Rng;
use serde::{Deserialize, Serialize};
<<<<<<< HEAD
use tracing::debug;
use zrt_zk::art::{ProverBranchNode, VerifierBranchNode};
=======
use zrt_zk::art::{ProverNodeData, VerifierNodeData};
>>>>>>> 6ff55153

#[derive(Deserialize, Serialize, Debug, Clone, Eq, PartialEq, Default)]
pub struct ProverArtefacts<G>
where
    G: AffineRepr + CanonicalSerialize + CanonicalDeserialize,
{
    /// Public keys of nodes on path from root to leaf.
    #[serde(serialize_with = "ark_se", deserialize_with = "ark_de")]
    pub path: Vec<G>,

    /// Public keys of sibling nodes on path from root to leaf. There is exactly one less key
    /// in the `co_path`.
    #[serde(serialize_with = "ark_se", deserialize_with = "ark_de")]
    pub co_path: Vec<G>,

    /// Secret keys of nodes on path form root to leaf.
    #[serde(serialize_with = "ark_se", deserialize_with = "ark_de")]
    pub secrets: Vec<G::ScalarField>,
}

#[derive(Deserialize, Serialize, Debug, Clone, Eq, PartialEq, Default)]
pub struct VerifierArtefacts<G>
where
    G: AffineRepr + CanonicalSerialize + CanonicalDeserialize,
{
    /// Public keys of nodes on path from root to leaf.
    #[serde(serialize_with = "ark_se", deserialize_with = "ark_de")]
    pub path: Vec<G>,

    /// Public keys of sibling nodes on path from root to leaf. There is exactly one less key
    /// in the `co_path`.
    #[serde(serialize_with = "ark_se", deserialize_with = "ark_de")]
    pub co_path: Vec<G>,
}

impl<G> ProverArtefacts<G>
where
    G: AffineRepr + CanonicalSerialize + CanonicalDeserialize,
{
    pub fn new(path: Vec<G>, co_path: Vec<G>, secrets: Vec<G::ScalarField>) -> Self {
        Self {
            path,
            co_path,
            secrets,
        }
    }

    pub fn to_prover_branch<R: Rng + ?Sized>(
        &self,
        rng: &mut R,
    ) -> Result<Vec<ProverNodeData<G>>, ARTError> {
        if self.path.len() != self.secrets.len() || self.path.len() != self.co_path.len() + 1 {
            return Err(ARTError::InvalidInput);
        }

        let mut prover_nodes = Vec::with_capacity(self.path.len());
        for i in 0..self.path.len() {
            prover_nodes.push(ProverNodeData::<G> {
                secret_key: *self.secrets.get(i).ok_or(ARTError::InvalidInput)?,
                blinding_factor: G::ScalarField::rand(rng),
                public_key: *self.path.get(i).ok_or(ARTError::InvalidInput)?,
                co_public_key: self.co_path.get(i).copied(),
            })
        }

        Ok(prover_nodes)
    }
}

impl<G> VerifierArtefacts<G>
where
    G: AffineRepr + CanonicalSerialize + CanonicalDeserialize,
{
    pub fn new(path: Vec<G>, co_path: Vec<G>) -> Self {
        Self { path, co_path }
    }

    pub fn to_verifier_branch(&self) -> Result<Vec<VerifierNodeData<G>>, ARTError> {
        if self.path.len() != self.co_path.len() + 1 {
            return Err(ARTError::InvalidInput);
        }

        let mut nodes = Vec::with_capacity(self.path.len());
        for i in 0..self.path.len() {
<<<<<<< HEAD
            nodes.push(VerifierBranchNode::<G> {
                public_key: *self.path.get(i).ok_or(ARTError::PathNotExists)?,
=======
            nodes.push(VerifierNodeData::<G> {
                public_key: *self.path.get(i).ok_or(ARTError::InvalidInput)?,
>>>>>>> 6ff55153
                co_public_key: self.co_path.get(i).copied(),
            })
        }

        Ok(nodes)
    }
}<|MERGE_RESOLUTION|>--- conflicted
+++ resolved
@@ -5,12 +5,8 @@
 use ark_std::UniformRand;
 use ark_std::rand::Rng;
 use serde::{Deserialize, Serialize};
-<<<<<<< HEAD
+use zrt_zk::art::{ProverNodeData, VerifierNodeData};
 use tracing::debug;
-use zrt_zk::art::{ProverBranchNode, VerifierBranchNode};
-=======
-use zrt_zk::art::{ProverNodeData, VerifierNodeData};
->>>>>>> 6ff55153
 
 #[derive(Deserialize, Serialize, Debug, Clone, Eq, PartialEq, Default)]
 pub struct ProverArtefacts<G>
@@ -95,13 +91,8 @@
 
         let mut nodes = Vec::with_capacity(self.path.len());
         for i in 0..self.path.len() {
-<<<<<<< HEAD
-            nodes.push(VerifierBranchNode::<G> {
+            nodes.push(VerifierNodeData::<G> {
                 public_key: *self.path.get(i).ok_or(ARTError::PathNotExists)?,
-=======
-            nodes.push(VerifierNodeData::<G> {
-                public_key: *self.path.get(i).ok_or(ARTError::InvalidInput)?,
->>>>>>> 6ff55153
                 co_public_key: self.co_path.get(i).copied(),
             })
         }
