use crate::errors::ARTError;
use crate::helper_tools::iota_function;
use crate::types::{ARTRootKey, PrivateART};
use crate::{
    traits::ARTPublicView,
    types::{ARTNode, PublicART},
};
use ark_ec::{AffineRepr, CurveGroup};
use ark_ff::{PrimeField, Zero};
use ark_serialize::{CanonicalDeserialize, CanonicalSerialize};
use postcard::{from_bytes, to_allocvec};
use std::mem;
use tracing::{debug, info};

pub(crate) type ArtLevel<G> = (Vec<ARTNode<G>>, Vec<<G as AffineRepr>::ScalarField>);

impl<G> PublicART<G>
where
    G: AffineRepr + CanonicalSerialize + CanonicalDeserialize,
    G::BaseField: PrimeField,
{
    /// Computes the ART assuming that `level_nodes` and `level_secrets` are a power of two. If
    /// they are not they can be lifted with `fit_leaves_in_one_level` method.
    pub fn compute_next_layer_of_tree(
        level_nodes: Vec<Box<ARTNode<G>>>,
        level_secrets: &mut Vec<G::ScalarField>,
        generator: &G,
<<<<<<< HEAD
    ) -> Result<(Box<ARTNode<G>>, G::ScalarField), ARTError> {
        let mut stack = Vec::with_capacity(level_nodes.len());

        let mut last_secret = G::ScalarField::zero();

        // stack contains node, and her conditional weight
        stack.push((level_nodes[0].clone(), 1));
        for (sk, node) in level_secrets.iter().zip(level_nodes).skip(1) {
            let mut right_node = node;
            let mut rith_secret = *sk;
            let mut right_weight = 1;

            while let Some((left_node, left_weight)) = stack.pop() {
                if left_weight != right_weight {
                    // return the node bask and wait for it to be the same weight
                    stack.push((left_node, left_weight));
                    break;
                }

                let ark_common_secret = iota_function(
                    &left_node
                        .get_public_key()
                        .mul(rith_secret)
                        .into_affine(),
                )?;
                rith_secret = ark_common_secret;
                last_secret = ark_common_secret;

                right_node = Box::new(ARTNode::new_internal_node(
                    generator.mul(&ark_common_secret).into_affine(),
                    left_node,
                    right_node,
                ));
                right_weight += left_weight;
            }

            // put the node to the end of stack
            stack.push((right_node, right_weight));
=======
    ) -> Result<ArtLevel<G>, ARTError> {
        let mut upper_level_nodes = Vec::new();
        let mut upper_level_secrets = Vec::new();

        // iterate until level_nodes is empty, then swap it with the next layer
        while level_nodes.len() > 1 {
            let left_node = level_nodes.remove(0);
            let right_node = level_nodes.remove(0);

            level_secrets.remove(0); // skip the first secret

            let ark_common_secret = iota_function(
                &left_node
                    .get_public_key()
                    .mul(level_secrets.remove(0))
                    .into_affine(),
            )?;

            let node = ARTNode::new_internal_node(
                generator.mul(&ark_common_secret).into_affine(),
                Box::new(left_node),
                Box::new(right_node),
            );

            upper_level_nodes.push(node);
            upper_level_secrets.push(ark_common_secret);
>>>>>>> f87acd99
        }

        let (mut root, _) = stack.pop().ok_or(ARTError::ARTLogicError)?;

        Ok((root, last_secret))
    }

    pub fn fit_leaves_in_one_level(
        mut level_nodes: Vec<ARTNode<G>>,
        mut level_secrets: Vec<G::ScalarField>,
        generator: &G,
    ) -> Result<ArtLevel<G>, ARTError> {
        let mut level_size = 2;
        while level_size < level_nodes.len() {
            level_size <<= 1;
        }

        if level_size == level_nodes.len() {
            return Ok((level_nodes, level_secrets));
        }

        let excess = level_size - level_nodes.len();

        let mut upper_level_nodes = Vec::new();
        let mut upper_level_secrets = Vec::new();
        for _ in 0..(level_nodes.len() - excess) >> 1 {
            let left_node = level_nodes.remove(0);
            let right_node = level_nodes.remove(0);

            level_secrets.remove(0); // skip the first secret

            let ark_common_secret = iota_function(
                &left_node
                    .get_public_key()
                    .mul(level_secrets.remove(0))
                    .into_affine(),
            )?;

            let node = ARTNode::new_internal_node(
                generator.mul(&ark_common_secret).into_affine(),
                Box::new(left_node),
                Box::new(right_node),
            );

            upper_level_nodes.push(node);
            upper_level_secrets.push(ark_common_secret);
        }

        for _ in 0..excess {
            let first_node = level_nodes.remove(0);
            upper_level_nodes.push(first_node);
            let first_secret = level_secrets.remove(0);
            upper_level_secrets.push(first_secret);
        }

        Ok((upper_level_nodes, upper_level_secrets))
    }

    pub fn new_art_from_secrets(
        secrets: &Vec<G::ScalarField>,
        generator: &G,
    ) -> Result<(Self, ARTRootKey<G>), ARTError> {
        if secrets.is_empty() {
            return Err(ARTError::InvalidInput);
        }
        let mut level_nodes = Vec::with_capacity(secrets.len());
        let mut level_secrets = Vec::with_capacity(secrets.len());

        // Process leaves of the tree
        for leaf_secret in secrets {
            let node = ARTNode::new_leaf(generator.mul(leaf_secret).into_affine());

            level_nodes.push(node);
            level_secrets.push(*leaf_secret);
        }

        // fully fit leaf nodes in the next level by combining only part of them
        if level_nodes.len() > 2 {
            (level_nodes, level_secrets) =
                Self::fit_leaves_in_one_level(level_nodes, level_secrets, generator)?;
        }

        let mut level_boxes = Vec::new();
        for node in level_nodes {
            level_boxes.push(Box::new(node));
        }

        let (root, tk) = Self::compute_next_layer_of_tree(level_boxes, &mut level_secrets, generator)?;

        let root_key = ARTRootKey {
            key: tk,
            generator: *generator,
        };

        let art = Self {
            root,
            generator: *generator,
        };

        Ok((art, root_key))
    }

    pub fn to_string(&self) -> Result<String, ARTError> {
        serde_json::to_string(&self).map_err(ARTError::SerdeJson)
    }

    pub fn serialize(&self) -> Result<Vec<u8>, ARTError> {
        to_allocvec(self).map_err(ARTError::Postcard)
    }

    pub fn deserialize(bytes: &[u8]) -> Result<Self, ARTError> {
        from_bytes(bytes).map_err(ARTError::Postcard)
    }

    pub fn from_string(canonical_json: &str) -> Result<Self, ARTError> {
        serde_json::from_str(canonical_json).map_err(ARTError::SerdeJson)
    }
}

impl<G> ARTPublicView<G> for PublicART<G>
where
    G: AffineRepr + CanonicalSerialize + CanonicalDeserialize,
    G::BaseField: PrimeField,
{
    fn get_root(&self) -> &ARTNode<G> {
        &self.root
    }

    fn get_mut_root(&mut self) -> &mut Box<ARTNode<G>> {
        &mut self.root
    }

    fn get_generator(&self) -> G {
        self.generator
    }

    fn replace_root(&mut self, new_root: Box<ARTNode<G>>) -> Box<ARTNode<G>> {
        mem::replace(&mut self.root, new_root)
    }
}

impl<G> From<PrivateART<G>> for PublicART<G>
where
    G: AffineRepr + CanonicalSerialize + CanonicalDeserialize,
    G::BaseField: PrimeField,
{
    fn from(mut other: PrivateART<G>) -> Self {
        let root = other.replace_root(Box::new(ARTNode::default()));

        Self {
            root,
            generator: other.get_generator(),
        }
    }
}<|MERGE_RESOLUTION|>--- conflicted
+++ resolved
@@ -25,7 +25,6 @@
         level_nodes: Vec<Box<ARTNode<G>>>,
         level_secrets: &mut Vec<G::ScalarField>,
         generator: &G,
-<<<<<<< HEAD
     ) -> Result<(Box<ARTNode<G>>, G::ScalarField), ARTError> {
         let mut stack = Vec::with_capacity(level_nodes.len());
 
@@ -64,34 +63,6 @@
 
             // put the node to the end of stack
             stack.push((right_node, right_weight));
-=======
-    ) -> Result<ArtLevel<G>, ARTError> {
-        let mut upper_level_nodes = Vec::new();
-        let mut upper_level_secrets = Vec::new();
-
-        // iterate until level_nodes is empty, then swap it with the next layer
-        while level_nodes.len() > 1 {
-            let left_node = level_nodes.remove(0);
-            let right_node = level_nodes.remove(0);
-
-            level_secrets.remove(0); // skip the first secret
-
-            let ark_common_secret = iota_function(
-                &left_node
-                    .get_public_key()
-                    .mul(level_secrets.remove(0))
-                    .into_affine(),
-            )?;
-
-            let node = ARTNode::new_internal_node(
-                generator.mul(&ark_common_secret).into_affine(),
-                Box::new(left_node),
-                Box::new(right_node),
-            );
-
-            upper_level_nodes.push(node);
-            upper_level_secrets.push(ark_common_secret);
->>>>>>> f87acd99
         }
 
         let (mut root, _) = stack.pop().ok_or(ARTError::ARTLogicError)?;
