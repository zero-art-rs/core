--- conflicted
+++ resolved
@@ -1,19 +1,12 @@
 // Asynchronous Ratchet Tree implementation
 
-<<<<<<< HEAD
-use crate::helper_tools::iota_function;
-use crate::helper_tools::{common_prefix_size, recompute_artefacts};
+use crate::helper_tools::{iota_function, recompute_artefacts, common_prefix_size};
 use crate::traits::{ARTPrivateAPIHelper, ChildContainer};
 use crate::types::{
     ARTNode, AggregationData, AggregationNodeIterWithPath, BranchChangesTypeHint,
     ChangeAggregation, Direction, NodeIndex, ProverAggregationData, UpdateData,
     VerifierAggregationData,
 };
-=======
-use crate::helper_tools::{iota_function, recompute_artefacts};
-use crate::traits::ARTPrivateAPIHelper;
-use crate::types::{Direction, NodeIndex};
->>>>>>> 5f2b5187
 use crate::{
     errors::ARTError,
     traits::{ARTPrivateAPI, ARTPrivateView, ARTPublicAPIHelper},
@@ -515,17 +508,10 @@
         &self,
         partial_co_path: &[G],
     ) -> Result<Vec<G::ScalarField>, ARTError> {
-<<<<<<< HEAD
         let path_length = self.get_path_secrets().len();
         let updated_path_len = partial_co_path.len();
 
         let level_sk = self.get_path_secrets()[path_length - updated_path_len - 1];
-=======
-        let updated_path_len = partial_co_path.len();
-
-        let level_sk =
-            self.get_path_secrets()[self.get_path_secrets().len() - updated_path_len - 1];
->>>>>>> 5f2b5187
 
         let ProverArtefacts { secrets, .. } = recompute_artefacts(level_sk, partial_co_path)?;
 
