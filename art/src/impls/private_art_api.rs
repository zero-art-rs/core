// Asynchronous Ratchet Tree implementation

<<<<<<< HEAD
use crate::helper_tools::{common_prefix_size, iota_function, recompute_artefacts};
use crate::traits::{ARTPrivateAPIHelper, ARTPublicAPI, ChildContainer};
use crate::types::{
    ARTNode, AggregationData, AggregationNodeIterWithPath, BranchChangesTypeHint,
    ChangeAggregation, Direction, LeafStatus, NodeIndex, ProverAggregationData, UpdateData,
    VerifierAggregationData,
};
=======
use crate::helper_tools::{iota_function, recompute_artefacts};
use crate::traits::ARTPrivateAPIHelper;
use crate::types::{Direction, LeafStatus, NodeIndex, UpdateData};
>>>>>>> d5701922
use crate::{
    errors::ARTError,
    traits::{ARTPrivateAPI, ARTPrivateView, ARTPublicAPIHelper},
    types::{ARTRootKey, BranchChanges, BranchChangesType, ProverArtefacts},
};
use ark_ec::{AffineRepr, CurveGroup};
use ark_ff::PrimeField;
use ark_serialize::{CanonicalDeserialize, CanonicalSerialize};
use serde::Serialize;
use serde::de::DeserializeOwned;
use tracing::{debug, error, trace};

impl<G, A> ARTPrivateAPI<G> for A
where
    Self: Sized + Serialize + DeserializeOwned,
    G: AffineRepr + CanonicalSerialize + CanonicalDeserialize,
    G::BaseField: PrimeField,
    A: ARTPrivateView<G> + ARTPrivateAPIHelper<G>,
{
    fn get_root_key(&self) -> Result<ARTRootKey<G>, ARTError> {
        Ok(ARTRootKey {
            key: *self.get_path_secrets().last().ok_or(ARTError::EmptyART)?,
            generator: self.get_generator(),
        })
    }

    fn update_key(
        &mut self,
        new_secret_key: &G::ScalarField,
    ) -> Result<(ARTRootKey<G>, BranchChanges<G>, ProverArtefacts<G>), ARTError> {
        self.set_secret_key(new_secret_key);
<<<<<<< HEAD
=======

>>>>>>> d5701922
        let (tk, changes, artefacts) = self.update_art_branch_with_leaf_secret_key(
            new_secret_key,
            &self.get_node_index().get_path()?,
            false,
        )?;

        self.set_path_secrets(artefacts.secrets.clone());
        self.update_node_index()?;

        Ok((tk, changes, artefacts))
    }

    fn make_blank(
        &mut self,
        path: &[Direction],
        temporary_secret_key: &G::ScalarField,
    ) -> Result<(ARTRootKey<G>, BranchChanges<G>, ProverArtefacts<G>), ARTError> {
<<<<<<< HEAD
        let append_changes = matches!(
            self.get_node_with_path(&path)?.get_status(),
=======
        // let append_changes = !self.get_node(&NodeIndex::from(path.to_vec()))?.is_active(); //.is_blank;
        let append_changes = matches!(
            self.get_node(&NodeIndex::from(path.to_vec()))?.get_status(),
>>>>>>> d5701922
            Some(LeafStatus::Blank)
        );
        let (mut tk, changes, artefacts) =
            self.make_blank_in_public_art(path, temporary_secret_key)?;

        if append_changes {
            tk.key += *self.get_path_secrets().last().ok_or(ARTError::EmptyART)?;
        }

        self.update_path_secrets(
            artefacts.secrets.clone(),
            &changes.node_index,
            append_changes,
        )?;

        Ok((tk, changes, artefacts))
    }

    fn append_or_replace_node(
        &mut self,
        secret_key: &G::ScalarField,
    ) -> Result<(ARTRootKey<G>, BranchChanges<G>, ProverArtefacts<G>), ARTError> {
        if self.get_path_secrets().is_empty() {
            return Err(ARTError::EmptyART);
        }

        let (tk, changes, artefacts) = self.append_or_replace_node_in_public_art(secret_key)?;
        if self.get_node_index().is_subpath_of(&changes.node_index)? {
            // Extend path_secrets. Append additional leaf secret to the start.
            let mut new_path_secrets =
                vec![*self.get_path_secrets().first().ok_or(ARTError::EmptyART)?];
            new_path_secrets.append(self.get_path_secrets().clone().as_mut());
            self.set_path_secrets(new_path_secrets);
        }
        self.update_node_index()?;

        self.update_path_secrets(artefacts.secrets.clone(), &changes.node_index, false)?;

        Ok((tk, changes, artefacts))
    }

<<<<<<< HEAD
    fn update_key_and_aggregate(
        &mut self,
        new_secret_key: &G::ScalarField,
        aggregation: &mut ChangeAggregation<ProverAggregationData<G>>,
    ) -> Result<UpdateData<G>, ARTError> {
        let (tk, changes, artefacts) = self.update_key(new_secret_key)?;

        aggregation.extend(
            &changes,
            &artefacts,
            BranchChangesTypeHint::UpdateKey {
                pk: self.public_key_of(new_secret_key),
            },
        )?;

        Ok((tk, changes, artefacts))
    }

    fn make_blank_and_aggregate(
        &mut self,
        path: &[Direction],
        temporary_secret_key: &G::ScalarField,
        aggregation: &mut ChangeAggregation<ProverAggregationData<G>>,
    ) -> Result<UpdateData<G>, ARTError> {
        let merge = matches!(
            self.get_node_with_path(&path)?.get_status(),
            Some(LeafStatus::Blank)
        );
        if merge {
            return Err(ARTError::InvalidMergeInput);
        }

        let (tk, changes, artefacts) = self.make_blank(path, temporary_secret_key)?;

        aggregation.extend(
            &changes,
            &artefacts,
            BranchChangesTypeHint::MakeBlank {
                pk: self.public_key_of(temporary_secret_key),
                merge,
            },
        )?;

        Ok((tk, changes, artefacts))
    }

    fn append_or_replace_node_and_aggregate(
        &mut self,
        secret_key: &G::ScalarField,
        aggregation: &mut ChangeAggregation<ProverAggregationData<G>>,
    ) -> Result<UpdateData<G>, ARTError> {
        let path = match self.find_path_to_left_most_blank_node() {
            Some(path) => path,
            None => self.find_path_to_lowest_leaf()?,
        };

        let hint = self
            .get_node(&NodeIndex::Direction(path.to_vec()))?
            .is_active();

        let (tk, changes, artefacts) = self.append_or_replace_node(secret_key)?;

        let ext_pk = match hint {
            true => Some(
                self.get_node(&NodeIndex::Direction(path.to_vec()))?
                    .get_public_key(),
            ),
            false => None,
        };

        aggregation.extend(
            &changes,
            &artefacts,
            BranchChangesTypeHint::AppendNode {
                pk: self.public_key_of(secret_key),
                ext_pk,
            },
        )?;
=======
    fn leave(&mut self, new_secret_key: G::ScalarField) -> Result<UpdateData<G>, ARTError> {
        let (tk, mut changes, artefacts) = self.update_key(&new_secret_key)?;
        let index = self.get_node_index().clone();
        self.get_mut_node(&index)?
            .set_status(LeafStatus::PendingRemoval)?;

        changes.change_type = BranchChangesType::Leave;
>>>>>>> d5701922

        Ok((tk, changes, artefacts))
    }

    fn update_private_art(&mut self, changes: &BranchChanges<G>) -> Result<(), ARTError> {
        if let BranchChangesType::MakeBlank = changes.change_type
            && matches!(
                self.get_node(&changes.node_index)?.get_status(),
                Some(LeafStatus::Blank)
            )
        {
            self.update_private_art_with_options(changes, true, false)
        } else {
            self.update_private_art_with_options(changes, false, true)
        }
    }

    fn update_private_art_with_aggregation(
        &mut self,
        verifier_aggregation: &ChangeAggregation<VerifierAggregationData<G>>,
    ) -> Result<(), ARTError> {
        self.update_public_art_with_aggregation(verifier_aggregation)?;

        self.update_node_index()?;
        self.update_path_secrets_with_aggregation_tree(&verifier_aggregation)?;

        Ok(())
    }

    fn merge_for_observer(&mut self, target_changes: &[BranchChanges<G>]) -> Result<(), ARTError> {
        let mut append_member_count = 0;
        for change in target_changes {
            if let BranchChangesType::AppendNode = change.change_type {
                if append_member_count > 1 {
                    return Err(ARTError::InvalidMergeInput);
                }

                append_member_count += 1;
            }
        }

        self.recompute_path_secrets_for_observer(target_changes)?;
        self.merge_all(target_changes)?;

        Ok(())
    }

    fn merge_for_participant(
        &mut self,
        applied_change: BranchChanges<G>,
        unapplied_changes: &[BranchChanges<G>],
        base_fork: Self,
    ) -> Result<(), ARTError> {
        // Currently, it will fail if the first applied change is append_member.
        if let BranchChangesType::AppendNode = applied_change.change_type {
            return Err(ARTError::InvalidMergeInput);
        }

        let mut append_member_count = 0;
        for change in unapplied_changes {
            if let BranchChangesType::AppendNode = change.change_type {
                if append_member_count > 1 {
                    return Err(ARTError::InvalidMergeInput);
                }

                append_member_count += 1;
            }
        }

        self.recompute_path_secrets_for_participant(unapplied_changes, base_fork)?;
        self.merge_with_skip(&[applied_change], unapplied_changes)?;

        Ok(())
    }
}

impl<G, A> ARTPrivateAPIHelper<G> for A
where
    Self: Sized + Serialize + DeserializeOwned,
    G: AffineRepr + CanonicalSerialize + CanonicalDeserialize,
    G::BaseField: PrimeField,
    A: ARTPrivateView<G> + ARTPublicAPIHelper<G>,
{
    fn update_node_index(&mut self) -> Result<(), ARTError> {
        let path = self.get_path_to_leaf(&self.public_key_of(&self.get_secret_key()))?;
        self.set_node_index(NodeIndex::Direction(path).as_index()?);

        Ok(())
    }

    fn update_path_secrets(
        &mut self,
        mut other_path_secrets: Vec<G::ScalarField>,
        other: &NodeIndex,
        append_changes: bool,
    ) -> Result<(), ARTError> {
        let mut path_secrets = self.get_path_secrets().clone();

        if path_secrets.is_empty() {
            return Err(ARTError::EmptyART);
        }

        if self.get_node_index().is_subpath_of(other)? {
            return Err(ARTError::InvalidInput);
        }

        // It is a partial update of the path.
        let node_path = self.get_node_index().get_path()?;
        let other_node_path = other.get_path()?;

        // Reverse secrets to perform computations starting from the root.
        other_path_secrets.reverse();
        path_secrets.reverse();

        // Always update art root key.
        match append_changes {
            true => path_secrets[0] += other_path_secrets[0],
            false => path_secrets[0] = other_path_secrets[0],
        }

        // Update other keys on the path.
        for (i, (a, b)) in node_path.iter().zip(other_node_path.iter()).enumerate() {
            if a == b {
                match append_changes {
                    true => path_secrets[i + 1] += other_path_secrets[i + 1],
                    false => path_secrets[i + 1] = other_path_secrets[i + 1],
                }
            } else {
                break;
            }
        }

        // Reverse path_secrets back to normal order, and update change old secrets.
        path_secrets.reverse();
        self.set_path_secrets(path_secrets);

        Ok(())
    }

    fn update_path_secrets_with_aggregation_tree(
        &mut self,
        aggregation: &ChangeAggregation<VerifierAggregationData<G>>,
    ) -> Result<(), ARTError> {
        let path_secrets = self.get_path_secrets().clone();

        if path_secrets.is_empty() {
            return Err(ARTError::EmptyART);
        }

        if aggregation.contain(&self.get_node_index().get_path()?) {
            return Err(ARTError::InvalidInput);
        }

        // It is a partial update of the path.
        let node_path = self.get_node_index().get_path()?;
        let mut intersection = aggregation.get_intersection(&node_path);

        let mut partial_co_path = Vec::new();
        let mut current_art_node = self.get_root();
        let mut current_agg_node = aggregation;
        let mut add_member_counter = current_agg_node
            .data
            .change_type
            .iter()
            .filter(|change| matches!(change, BranchChangesTypeHint::AppendNode { .. }))
            .count();
        for dir in &intersection {
            partial_co_path.push(current_art_node.get_child(&dir.other())?.get_public_key());

            current_art_node = current_art_node.get_child(dir)?;
            current_agg_node = current_agg_node
                .children
                .get_child(*dir)
                .ok_or(ARTError::PathNotExists)?;

            add_member_counter += current_agg_node
                .data
                .change_type
                .iter()
                .filter(|change| matches!(change, BranchChangesTypeHint::AppendNode { .. }))
                .count();
        }

        intersection.push(node_path[intersection.len()].other());
        partial_co_path.push(aggregation.get_node(&*intersection)?.data.public_key);
        partial_co_path.reverse();

        // Compute path_secrets for aggregation.
        let resulting_path_secrets_len = self.get_path_secrets().len() + add_member_counter;
        let index = resulting_path_secrets_len - partial_co_path.len() - 1;
        let level_sk = self.get_path_secrets()[index];

        let ProverArtefacts { secrets, .. } = recompute_artefacts(level_sk, &partial_co_path)?;

        let mut new_path_secrets = self.get_path_secrets().clone();
        for (sk, i) in secrets.iter().rev().zip((0..new_path_secrets.len()).rev()) {
            new_path_secrets[i] = *sk;
        }

        // Update node `path_secrets`
        self.set_path_secrets(new_path_secrets);

        Ok(())
    }

    fn update_private_art_with_options(
        &mut self,
        changes: &BranchChanges<G>,
        append_changes: bool,
        update_weights: bool,
    ) -> Result<(), ARTError> {
        // If your node is to be blanked, return error, as it is impossible to update
        // path secrets at that point.
        if self.get_node_index().is_subpath_of(&changes.node_index)? {
            match changes.change_type {
                BranchChangesType::MakeBlank => return Err(ARTError::InapplicableBlanking),
                BranchChangesType::UpdateKey => return Err(ARTError::InapplicableKeyUpdate),
                BranchChangesType::Leave => return Err(ARTError::InapplicableLeave),
                BranchChangesType::AppendNode => {
                    // Extend path_secrets. Append additional leaf secret to the start.
                    let mut new_path_secrets =
                        vec![*self.get_path_secrets().first().ok_or(ARTError::EmptyART)?];
                    new_path_secrets.append(self.get_path_secrets().clone().as_mut());
                    self.set_path_secrets(new_path_secrets);
                }
            }
        }

        self.update_public_art_with_options(changes, append_changes, update_weights)?;

        if let BranchChangesType::AppendNode = &changes.change_type {
            self.update_node_index()?;
        };

        let artefact_secrets = self.get_artefact_secrets_from_change(changes)?;

        self.update_path_secrets(artefact_secrets, &changes.node_index, append_changes)?;

        Ok(())
    }

    fn recompute_path_secrets_for_observer(
        &mut self,
        target_changes: &[BranchChanges<G>],
    ) -> Result<(), ARTError> {
        let old_secrets = self.get_path_secrets().clone();

        self.recompute_path_secrets_for_participant(target_changes, self.clone())?;

        // subtract default secrets from path_secrets
        let path_secrets = self.get_mut_path_secrets();
        for i in (0..old_secrets.len()).rev() {
            if path_secrets[i] != old_secrets[i] {
                path_secrets[i] -= old_secrets[i];
            } else {
                return Ok(());
            }
        }

        Ok(())
    }

    fn recompute_path_secrets_for_participant(
        &mut self,
        target_changes: &[BranchChanges<G>],
        base_fork: A,
    ) -> Result<(), ARTError> {
        for change in target_changes {
            if self.get_node_index().is_subpath_of(&change.node_index)? {
                match change.change_type {
                    BranchChangesType::MakeBlank => return Err(ARTError::InapplicableBlanking),
                    BranchChangesType::UpdateKey => return Err(ARTError::InapplicableKeyUpdate),
                    BranchChangesType::Leave => return Err(ARTError::InapplicableLeave),
                    BranchChangesType::AppendNode => {
                        // Extend path_secrets. Append additional leaf secret to the start.
                        let mut new_path_secrets =
                            vec![*self.get_path_secrets().first().ok_or(ARTError::EmptyART)?];
                        new_path_secrets.append(self.get_path_secrets().clone().as_mut());
                        self.set_path_secrets(new_path_secrets);
                    }
                }
            }

            let secrets = base_fork.get_artefact_secrets_from_change(change)?;

            self.update_path_secrets(secrets, &change.node_index, true)?;
        }

        Ok(())
    }

    fn get_artefact_secrets_from_change(
        &self,
        changes: &BranchChanges<G>,
    ) -> Result<Vec<G::ScalarField>, ARTError> {
        let intersection = self.get_node_index().intersect_with(&changes.node_index)?;

        let mut co_path = Vec::new();
        let mut current_node = self.get_root();
        for dir in &intersection {
            co_path.push(current_node.get_child(&dir.other())?.get_public_key());
            current_node = current_node.get_child(dir)?;
        }

        if let Some(public_key) = changes.public_keys.get(intersection.len() + 1) {
            co_path.push(*public_key);
        }

        co_path.reverse();

        let secrets = self.get_partial_path_secrets(&co_path)?;

        Ok(secrets)
    }

    fn get_partial_path_secrets(
        &self,
        partial_co_path: &[G],
    ) -> Result<Vec<G::ScalarField>, ARTError> {
        let path_length = self.get_path_secrets().len();
        let updated_path_len = partial_co_path.len();

        let level_sk = self.get_path_secrets()[path_length - updated_path_len - 1];

        let ProverArtefacts { secrets, .. } = recompute_artefacts(level_sk, partial_co_path)?;

        let mut new_path_secrets = self.get_path_secrets().clone();
        for (sk, i) in secrets.iter().rev().zip((0..new_path_secrets.len()).rev()) {
            new_path_secrets[i] = *sk;
        }

        Ok(new_path_secrets)
    }
}<|MERGE_RESOLUTION|>--- conflicted
+++ resolved
@@ -1,21 +1,17 @@
 // Asynchronous Ratchet Tree implementation
 
-<<<<<<< HEAD
-use crate::helper_tools::{common_prefix_size, iota_function, recompute_artefacts};
-use crate::traits::{ARTPrivateAPIHelper, ARTPublicAPI, ChildContainer};
+use crate::helper_tools::{iota_function, recompute_artefacts};
+use crate::types::{Direction, LeafStatus, NodeIndex, UpdateData};
+use crate::traits::{
+    ARTPrivateAPIHelper, ARTPublicAPI, ChildContainer, ARTPrivateAPI,
+    ARTPrivateView, ARTPublicAPIHelper};
 use crate::types::{
     ARTNode, AggregationData, AggregationNodeIterWithPath, BranchChangesTypeHint,
     ChangeAggregation, Direction, LeafStatus, NodeIndex, ProverAggregationData, UpdateData,
     VerifierAggregationData,
 };
-=======
-use crate::helper_tools::{iota_function, recompute_artefacts};
-use crate::traits::ARTPrivateAPIHelper;
-use crate::types::{Direction, LeafStatus, NodeIndex, UpdateData};
->>>>>>> d5701922
 use crate::{
     errors::ARTError,
-    traits::{ARTPrivateAPI, ARTPrivateView, ARTPublicAPIHelper},
     types::{ARTRootKey, BranchChanges, BranchChangesType, ProverArtefacts},
 };
 use ark_ec::{AffineRepr, CurveGroup};
@@ -44,10 +40,7 @@
         new_secret_key: &G::ScalarField,
     ) -> Result<(ARTRootKey<G>, BranchChanges<G>, ProverArtefacts<G>), ARTError> {
         self.set_secret_key(new_secret_key);
-<<<<<<< HEAD
-=======
-
->>>>>>> d5701922
+
         let (tk, changes, artefacts) = self.update_art_branch_with_leaf_secret_key(
             new_secret_key,
             &self.get_node_index().get_path()?,
@@ -65,14 +58,8 @@
         path: &[Direction],
         temporary_secret_key: &G::ScalarField,
     ) -> Result<(ARTRootKey<G>, BranchChanges<G>, ProverArtefacts<G>), ARTError> {
-<<<<<<< HEAD
         let append_changes = matches!(
             self.get_node_with_path(&path)?.get_status(),
-=======
-        // let append_changes = !self.get_node(&NodeIndex::from(path.to_vec()))?.is_active(); //.is_blank;
-        let append_changes = matches!(
-            self.get_node(&NodeIndex::from(path.to_vec()))?.get_status(),
->>>>>>> d5701922
             Some(LeafStatus::Blank)
         );
         let (mut tk, changes, artefacts) =
@@ -114,7 +101,17 @@
         Ok((tk, changes, artefacts))
     }
 
-<<<<<<< HEAD
+    fn leave(&mut self, new_secret_key: G::ScalarField) -> Result<UpdateData<G>, ARTError> {
+        let (tk, mut changes, artefacts) = self.update_key(&new_secret_key)?;
+        let index = self.get_node_index().clone();
+        self.get_mut_node(&index)?
+            .set_status(LeafStatus::PendingRemoval)?;
+
+        changes.change_type = BranchChangesType::Leave;
+
+        Ok((tk, changes, artefacts))
+    }
+
     fn update_key_and_aggregate(
         &mut self,
         new_secret_key: &G::ScalarField,
@@ -193,15 +190,6 @@
                 ext_pk,
             },
         )?;
-=======
-    fn leave(&mut self, new_secret_key: G::ScalarField) -> Result<UpdateData<G>, ARTError> {
-        let (tk, mut changes, artefacts) = self.update_key(&new_secret_key)?;
-        let index = self.get_node_index().clone();
-        self.get_mut_node(&index)?
-            .set_status(LeafStatus::PendingRemoval)?;
-
-        changes.change_type = BranchChangesType::Leave;
->>>>>>> d5701922
 
         Ok((tk, changes, artefacts))
     }
