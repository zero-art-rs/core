--- conflicted
+++ resolved
@@ -895,18 +895,8 @@
                 let user_root_key = users_arts[i].get_root_key().unwrap();
 
                 assert_eq!(user_root_key.key, root_key.key);
-<<<<<<< HEAD
                 assert_eq!(users_arts[i].get_root().weight, TEST_GROUP_SIZE - 1);
                 assert_eq!(users_arts[i], main_user_art)
-=======
-                assert_eq!(users_arts[i].get_root().get_weight(), TEST_GROUP_SIZE - 1);
-
-                assert!(users_arts[i].get_root() == users_arts[0].get_root());
-                assert!(users_arts[i].get_generator() == users_arts[0].get_generator());
-                assert!(users_arts[i].get_root_key().ok() == users_arts[0].get_root_key().ok());
-
-                assert_eq!(users_arts[i], users_arts[0])
->>>>>>> 5f2b5187
             }
         }
 
