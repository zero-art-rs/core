[workspace]
name = "project_m"

members = [
    "crates/art",
    "crates/zk",
    "crates/cortado",
    "crates/crypto"
]
resolver = "2"

[profile.test]
    inherits = "release"

[workspace.dependencies]
ark-ec = { version = "0.5.0" }
ark-ff = { version = "0.5.0" }
ark-std = { version = "0.5.0" }
ark-serialize = { version = "0.5.0" }
ark-bn254 = { version = "0.5.0" }
rand = { version = "0.9.1" }
serde = { version = "1.0.219" }
serde_json = { version = "1.0.140" }
serde_bytes = { version = "0.11.17" }
criterion = { version = "0.6.0" }
<<<<<<< HEAD
thiserror = {version = "2.0.12"}
curve25519-dalek = { version = "4.1.3", features = ["digest", "group", "rand_core", "serde"] }
bulletproofs = { version = "5.0.0", git="https://github.com/zk-messenger/bulletproofs"}
tracing = "0.1.41"
tracing-subscriber = { version = "0.3.19", features = ["env-filter"]}
zkp = { version = "0.9.3", git = "https://github.com/juja256/zkp", features = ["rangeproof", "rangeproof_batchable"]}
=======
thiserror = { version = "2.0.12" }
display_tree = { version = "1.1.2" }
postcard = { version = "1.1.2" }
>>>>>>> b96fccd1
<|MERGE_RESOLUTION|>--- conflicted
+++ resolved
@@ -18,20 +18,17 @@
 ark-std = { version = "0.5.0" }
 ark-serialize = { version = "0.5.0" }
 ark-bn254 = { version = "0.5.0" }
+ark-ed25519 = { version = "0.5.0" }
 rand = { version = "0.9.1" }
 serde = { version = "1.0.219" }
 serde_json = { version = "1.0.140" }
 serde_bytes = { version = "0.11.17" }
 criterion = { version = "0.6.0" }
-<<<<<<< HEAD
 thiserror = {version = "2.0.12"}
 curve25519-dalek = { version = "4.1.3", features = ["digest", "group", "rand_core", "serde"] }
 bulletproofs = { version = "5.0.0", git="https://github.com/zk-messenger/bulletproofs"}
 tracing = "0.1.41"
 tracing-subscriber = { version = "0.3.19", features = ["env-filter"]}
 zkp = { version = "0.9.3", git = "https://github.com/juja256/zkp", features = ["rangeproof", "rangeproof_batchable"]}
-=======
-thiserror = { version = "2.0.12" }
 display_tree = { version = "1.1.2" }
-postcard = { version = "1.1.2" }
->>>>>>> b96fccd1
+postcard = { version = "1.1.2" }